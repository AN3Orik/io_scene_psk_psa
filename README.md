<<<<<<< HEAD
This Blender add-on allows you to import and export meshes and animations to the [PSK and PSA file formats](https://wiki.beyondunreal.com/PSK_%26_PSA_file_formats). In addition, the non-standard PSKX format is also supported for import only.
=======
This Blender add-on allows you to export and import meshes and animations to and from the [PSK and PSA file formats](https://wiki.beyondunreal.com/PSK_%26_PSA_file_formats).
>>>>>>> 4f61d341

# Installation
1. Download the zip file for the latest version from the [releases](https://github.com/DarklightGames/io_export_psk_psa/releases) page.
2. Open Blender 2.80 or later.
3. Navigate to the Blender Preferences (Edit > Preferences).
4. Select the "Add-ons" tab.
5. Click the "Install..." button.
6. Select the .zip file that you downloaded earlier and click "Install Add-on".
7. Enable the newly added "Import-Export: PSK/PSA Importer/Exporter" addon.

# Usage
## Exporting a PSK/PSKX
1. Select the mesh objects you wish to export.
3. Navigate to File > Export > Unreal PSK (.psk/.pskx)
4. Enter the file name and click "Export".

## Importing a PSK
1. Navigate to File > Import > Unreal PSK (.psk)
2. Select the PSK file you want to import and click "Import"

## Exporting a PSA
1. Select the armature objects you wish to export.
2. Navigate to File > Export > Unreal PSA (.psa)
3. Enter the file name and click "Export".

## Importing a PSA
1. Select the armature object that you wish you import actions to.
2. Navigate to the Object Data Properties tab of the Properties editor.
3. Navigate to the PSA Import panel.
4. Click "Select PSA File".
5. Select the PSA file that you want to import animations from and click "Select".
6. In the Actions box, select which animations you want to import.
7. Click "Import".

# FAQ
## Why are the mesh normals not accurate when importing a PSK extracted from [UE Viewer](https://www.gildor.org/en/projects/umodel)?
If preserving the mesh normals of models is important for your workflow, it is *not recommended* to export PSK files from UE Viewer. This is because UE Viewer makes no attempt to reconstruct the original [smoothing groups](https://en.wikipedia.org/wiki/Smoothing_group). As a result, the normals of imported PSK files will be incorrect when imported into Blender and will need to be manually fixed.

As a workaround, it is recommended to export [glTF](https://en.wikipedia.org/wiki/GlTF) meshes out of UE Viewer instead, since the glTF format has support for explicit normals and UE Viewer can correctly preserve the mesh normals on export. Note, however, that the imported glTF armature may have it's bones oriented incorrectly when imported into Blender. To mitigate this, you can combine the armature of PSK and the mesh of the glTF for best results.<|MERGE_RESOLUTION|>--- conflicted
+++ resolved
@@ -1,8 +1,4 @@
-<<<<<<< HEAD
-This Blender add-on allows you to import and export meshes and animations to the [PSK and PSA file formats](https://wiki.beyondunreal.com/PSK_%26_PSA_file_formats). In addition, the non-standard PSKX format is also supported for import only.
-=======
-This Blender add-on allows you to export and import meshes and animations to and from the [PSK and PSA file formats](https://wiki.beyondunreal.com/PSK_%26_PSA_file_formats).
->>>>>>> 4f61d341
+This Blender add-on allows you to import and export meshes and animations to and from the [PSK and PSA file formats](https://wiki.beyondunreal.com/PSK_%26_PSA_file_formats). In addition, the non-standard PSKX format is also supported for import only.
 
 # Installation
 1. Download the zip file for the latest version from the [releases](https://github.com/DarklightGames/io_export_psk_psa/releases) page.
@@ -14,13 +10,13 @@
 7. Enable the newly added "Import-Export: PSK/PSA Importer/Exporter" addon.
 
 # Usage
-## Exporting a PSK/PSKX
+## Exporting a PSK
 1. Select the mesh objects you wish to export.
-3. Navigate to File > Export > Unreal PSK (.psk/.pskx)
+3. Navigate to File > Export > Unreal PSK (.psk)
 4. Enter the file name and click "Export".
 
-## Importing a PSK
-1. Navigate to File > Import > Unreal PSK (.psk)
+## Importing a PSK/PSKX
+1. Navigate to File > Import > Unreal PSK (.psk/.pskx)
 2. Select the PSK file you want to import and click "Import"
 
 ## Exporting a PSA
